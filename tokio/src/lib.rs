--- conflicted
+++ resolved
@@ -1,13 +1,8 @@
-<<<<<<< HEAD
-#![doc(html_root_url = "https://docs.rs/tokio/0.1.19")]
+#![doc(html_root_url = "https://docs.rs/tokio/0.1.20")]
 #![deny(missing_docs, missing_debug_implementations, rust_2018_idioms)]
 #![cfg_attr(test, deny(warnings))]
 #![cfg_attr(feature = "async-await-preview", feature(async_await, await_macro))]
 #![doc(test(no_crate_inject, attr(deny(rust_2018_idioms))))]
-=======
-#![doc(html_root_url = "https://docs.rs/tokio/0.1.20")]
-#![deny(missing_docs, warnings, missing_debug_implementations)]
->>>>>>> 475dabe9
 
 //! A runtime for writing reliable, asynchronous, and slim applications.
 //!
@@ -103,7 +98,6 @@
     pub mod executor;
     pub mod runtime;
 
-<<<<<<< HEAD
     pub use crate::executor::spawn;
     pub use crate::runtime::run;
 }
@@ -120,9 +114,4 @@
 pub use tokio_futures::async_wait;
 
 #[cfg(feature = "async-await-preview")]
-pub use tokio_macros::{main, test};
-=======
-    pub use executor::spawn;
-    pub use runtime::run;
-}
->>>>>>> 475dabe9
+pub use tokio_macros::{main, test};